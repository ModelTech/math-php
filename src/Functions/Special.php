<?php
namespace Math\Functions;

use Math\Probability\Combinatorics;
use Math\Statistics\RandomVariable;

class Special
{
    /**
     * Sign function (signum function) - sgn
     * Extracts the sign of a real number.
     * https://en.wikipedia.org/wiki/Sign_function
     *
     *          { -1 if x < 0
     * sgn(x) = {  0 if x = 0
     *          {  1 if x > 0
     *
     * @param number $x
     *
     * @return int
     */
    public static function signum(float $x): int
    {
        if ($x == 0) {
            return 0;
        }
        return $x < 0 ? -1 : 1;
    }

    /**
     * Sign function (signum function) - sgn
     * Convenience wrapper for signum function.
     */
    public static function sgn(float $x): int
    {
        return self::signum($x);
    }

    /**
     * Gamma function
     * https://en.wikipedia.org/wiki/Gamma_function
     * https://en.wikipedia.org/wiki/Particular_values_of_the_Gamma_function
     *
     * For postive integers:
     *  Γ(n) = (n - 1)!
     *
     * For half integers:
     *
     *             _   (2n)!
     * Γ(½ + n) = √π  -------
     *                 4ⁿ n!
     *
     * For real numbers: use Lanczos approximation
     *
     * @param number $n
     *
     * @return number
     */
    public static function gamma($n)
    {
        // Basic integer/factorial cases
        if ($n == 0) {
            return \INF;
        }
        // Negative integer, or negative int as a float (Ex: from beta(-0.1, -0.9) since it will call Γ(x + y))
        if ((is_int($n) || is_numeric($n) && abs($n - round($n)) < 0.00001) && $n < 0) {
            return -\INF;
        }
        // Positive integer, or postive int as a float (Ex: from beta(0.1, 0.9) since it will call Γ(x + y))
        if ((is_int($n) || is_numeric($n) && abs($n - round($n)) < 0.00001) && $n > 0) {
            return Combinatorics::factorial(round($n) - 1);
        }

        // Half integer cases (determine if int + 0.5)
        if ((round($n * 2) / 2 / $n) == 1) {
            // Compute parts of equation
            $π     = \M_PI;
            $x     = round($n - 0.5, 0);
            $√π    = sqrt($π);
            $⟮2n⟯！  = Combinatorics::factorial(2 * $x);
            $⟮4ⁿn！⟯ = 4**$x * Combinatorics::factorial($x);

            /**
             * Put it all together
             *  _  (2n)!
             * √π -------
             *     4ⁿ n!
             */
            return $√π * ($⟮2n⟯！ / $⟮4ⁿn！⟯);
        }

        // Generic real number case
        return self::gammaLanczos($n);
    }

    /**
     * Gamma function convenience method
     *
     * @param number $n
     *
     * @return number
     */
    public static function Γ($n)
    {
        return self::gamma($n);
    }

    /**
     * Gamma function - Lanczos' approximation
     * https://en.wikipedia.org/wiki/Gamma_function
     * https://en.wikipedia.org/wiki/Lanczos_approximation
     *
     * For postive integers:
     *  Γ(n) = (n - 1)!
     *
     * If z is < 0.5, use reflection formula:
     *
     *                   π
     *  Γ(1 - z)Γ(z) = ------
     *                 sin πz
     *
     *  therefore:
     *
     *                π
     *  Γ(z) = -----------------
     *         sin πz * Γ(1 - z)
     *
     * otherwise:
     *              __  /        1 \ z+½
     *  Γ(z + 1) = √2π | z + g + -  |    e^-(z+g+½) A(z)
     *                  \        2 /
     *
     *  use pre-computed p coefficients: g = 7, n = 9
     *
     * @param number $z
     *
     * @return number
     */
    public static function gammaLanczos($z)
    {
        // Basic integer/factorial cases
        if ($z == 0) {
            return \INF;
        }
        // Negative integer, or negative int as a float
        if ((is_int($z) || is_numeric($z) && abs($z - round($z)) < 0.00001) && $z < 0) {
            return -\INF;
        }
        // Positive integer, or postive int as a float (Ex: from beta(0.1, 0.9) since it will call Γ(x + y))
        if ((is_int($z) || is_numeric($z) && abs($z - round($z)) < 0.00001) && $z > 0) {
            return Combinatorics::factorial(round($z) - 1);
        }

        // p coefficients: g = 7, n = 9
        $p = [
            0.99999999999980993227684700473478,
            676.520368121885098567009190444019,
            -1259.13921672240287047156078755283,
            771.3234287776530788486528258894,
            -176.61502916214059906584551354,
            12.507343278686904814458936853,
            -0.13857109526572011689554707,
            9.984369578019570859563e-6,
            1.50563273514931155834e-7,
        ];
        $g = 7;
        $π = \M_PI;

        /**
         * Use reflection formula when z < 0.5
         *                π
         *  Γ(z) = -----------------
         *         sin πz * Γ(1 - z)
         */
        if ($z < 0.5) {
            $Γ⟮1 − z⟯ = self::gammaLanczos(1 - $z);
            return $π / (sin($π * $z) * $Γ⟮1 − z⟯);
        }

        // Standard Lanczos formula when z ≥ 0.5

        // Compute A(z)
        $z--;
        $A⟮z⟯ = $p[0];
        for ($i = 1; $i < count($p); $i++) {
            $A⟮z⟯ += $p[$i] / ($z + $i);
        }

        // Compute parts of equation
        $√2π = sqrt(2 * $π);
        $⟮z ＋ g ＋½⟯ᶻ⁺½ = pow($z + $g + 0.5, $z + 0.5);
        $ℯ＾−⟮z ＋ g ＋½⟯ = exp(-($z + $g + 0.5));

        /**
         * Put it all together:
         *   __  /        1 \ z+½
         *  √2π | z + g + -  |    e^-(z+g+½) A(z)
         *       \        2 /
         */
        return $√2π * $⟮z ＋ g ＋½⟯ᶻ⁺½ * $ℯ＾−⟮z ＋ g ＋½⟯ * $A⟮z⟯;
    }

    /**
     * Gamma function - Stirling approximation
     * https://en.wikipedia.org/wiki/Gamma_function
     * https://en.wikipedia.org/wiki/Stirling%27s_approximation
     * https://www.wolframalpha.com/input/?i=Gamma(n)&lk=3
     *
     * For postive integers:
     *  Γ(n) = (n - 1)!
     *
     * For positive real numbers -- approximation:
     *                   ___
     *         __       / 1  /         1      \ n
     *  Γ(n)≈ √2π ℯ⁻ⁿ  /  - | n + ----------- |
     *                √   n  \    12n - 1/10n /
     *
     * @param number $n
     *
     * @return number
     */
    public static function gammaStirling($n)
    {
        // Basic integer/factorial cases
        if ($n == 0) {
            return \INF;
        }
        // Negative integer, or negative int as a float
        if ((is_int($n) || is_numeric($n) && abs($n - round($n)) < 0.00001) && $n < 0) {
            return -\INF;
        }
        // Positive integer, or postive int as a float
        if ((is_int($n) || is_numeric($n) && abs($n - round($n)) < 0.00001) && $n > 0) {
            return Combinatorics::factorial(round($n) - 1);
        }

        // Compute parts of equation
        $√2π                    = sqrt(2 * \M_PI);
        $ℯ⁻ⁿ                    = exp(-$n);
        $√1／n                  = sqrt(1 / $n);
        $⟮n ＋ 1／⟮12n − 1／10n⟯⟯ⁿ = pow($n + 1 / (12*$n - 1/(10*$n)), $n);

        /**
         * Put it all together:
         *                   ___
         *         __       / 1  /         1      \ n
         *  Γ(n)≈ √2π ℯ⁻ⁿ  /  - | n + ----------- |
         *                √   n  \    12n - 1/10n /
         */
        return $√2π * $ℯ⁻ⁿ * $√1／n * $⟮n ＋ 1／⟮12n − 1／10n⟯⟯ⁿ;
    }

    /**
     * Beta function
     *
     * https://en.wikipedia.org/wiki/Beta_function
     *
     *           Γ(x)Γ(y)
     * B(x, y) = --------
     *           Γ(x + y)
     *
     * @param  int    $x
     * @param  int    $y
     * @return float
     */
    public static function beta($x, $y): float
    {
        if ($x == 0 || $y == 0) {
            return \INF;
        }

        $Γ⟮x⟯Γ⟮y⟯   = self::gamma($x) * self::gamma($y);
        $Γ⟮x ＋ y⟯ = self::gamma($x + $y);

        return $Γ⟮x⟯Γ⟮y⟯ / $Γ⟮x ＋ y⟯;
    }

    /**
     * Logistic function (logistic sigmoid function)
     * A logistic function or logistic curve is a common "S" shape (sigmoid curve).
     * https://en.wikipedia.org/wiki/Logistic_function
     *
     *             L
     * f(x) = -----------
     *        1 + ℯ⁻ᵏ⁽ˣ⁻ˣ⁰⁾
     *
     *
     * @param number $x₀ x-value of the sigmoid's midpoint
     * @param number $L  the curve's maximum value
     * @param number $k  the steepness of the curve
     * @param number $x
     *
     * @return float
     */
    public static function logistic($x₀, $L, $k, $x)
    {
        $ℯ⁻ᵏ⁽ˣ⁻ˣ⁰⁾ = exp(-$k * ($x - $x₀));

        return $L / (1 + $ℯ⁻ᵏ⁽ˣ⁻ˣ⁰⁾);
    }

    /**
     * Sigmoid function
     * A sigmoid function is a mathematical function having an "S" shaped curve (sigmoid curve).
     * Often, sigmoid function refers to the special case of the logistic function
     * https://en.wikipedia.org/wiki/Sigmoid_function
     *
     *           1
     * S(t) = -------
     *        1 + ℯ⁻ᵗ
     *
     * @param  number $t
     *
     * @return float
     */
    public static function sigmoid($t)
    {
        $ℯ⁻ᵗ = exp(-$t);

        return 1 / (1 + $ℯ⁻ᵗ);
    }
    
<<<<<<< HEAD
    /**
     * Error function (Gauss error function)
     * https://en.wikipedia.org/wiki/Error_function
     *
     * This is an approximation of the error function (maximum error: 1.5×10−7)
     *
     * erf(x) ≈ 1 - (a₁t + a₂t² + a₃t³ + a₄t⁴ + a₅t⁵)ℯ^-x²
     *
     *       1
     * t = ------
     *     1 + px
     *
     * p = 0.3275911
     * a₁ = 0.254829592, a₂ = −0.284496736, a₃ = 1.421413741, a₄ = −1.453152027, a₅ = 1.061405429
     *
     * @param  number $x
     *
     * @return number
     */
    public static function errorFunction($x)
    {
        if ($x == 0) {
            return 0;
        }

        $p  = 0.3275911;
        $t  = 1 / ( 1 + $p*abs($x) );

        $a₁ = 0.254829592;
        $a₂ = -0.284496736;
        $a₃ = 1.421413741;
        $a₄ = -1.453152027;
        $a₅ = 1.061405429;

        $error = 1 - ( $a₁*$t + $a₂*$t**2 + $a₃*$t**3 + $a₄*$t**4 + $a₅*$t**5 ) * exp(-abs($x)**2);

        return ( $x > 0 ) ? $error : -$error;
    }

    /**
     * Error function (Gauss error function)
     * Convenience method for errorFunction
     *
     * @param  number $x
     *
     * @return number
     */
    public static function erf($x)
    {
        return self::errorFunction($x);
    }

    /**
     * Complementary error function (erfc)
     * erfc(x) ≡ 1 - erf(x)
     *
     * @param  number $x
     *
     * @return number
     */
    public static function complementaryErrorFunction($x)
    {
        return 1 - self::erf($x);
    }

    /**
     * Complementary error function (erfc)
     * Convenience method for complementaryErrorFunction
     *
     * @param  number $x
     *
     * @return number
     */
    public static function erfc($x)
    {
        return 1 - self::erf($x);
    }
  
    /**
     * Lower incomplete gamma function - γ(s, t)
     * https://en.wikipedia.org/wiki/Incomplete_gamma_function#Lower_incomplete_Gamma_function
     *
     * This function is exact for all integer multiples of .5
     * using the recurrance relation: γ⟮s+1,x⟯= s*γ⟮s,x⟯-xˢ*eˣ
     *
     * The function can be evaluated at other points using the series:
     *              zˢ     /      x          x²             x³            \
     * γ(s,x) =  -------- | 1 + ----- + ---------- + --------------- + ... |
     *            s * eˣ   \     s+1    (s+1)(s+2)   (s+1)(s+2)(s+3)      /
     *
     * @param  $s
     * @param  $x
     *
     * @return number
     */
    public static function lowerIncompleteGamma($s, $x)
    {
        if ($s == 1) {
            return 1 - exp(-1 * $x);
        }
        if ($s == .5) {
            $√π = sqrt(\M_PI);
            $√x = sqrt($x);
            return $√π * self::erf($√x);
        }
        if (round($s * 2, 0) == $s * 2) {
            return ($s - 1) * self::lowerIncompleteGamma($s - 1, $x) - $x ** ($s - 1) * exp(-1 * $x);
        }

        $tol       = .000000000001;
        $xˢ∕s∕eˣ   = $x ** $s / exp($x) / $s;
        $sum       = 1;
        $fractions = [];
        $element   = 1 + $tol;

        while ($element > $tol) {
            $fractions[] = $x / ++$s;
            $element     = array_product($fractions);
            $sum        += $element;
        }

        return $xˢ∕s∕eˣ * $sum;
    }

    /**
     * γ - Convenience method for lower incomplete gamma function
     * https://en.wikipedia.org/wiki/Incomplete_gamma_function#Lower_incomplete_Gamma_function
     *
     * @param  $s
     * @param  $x
     *
     * @return number
     */
    public static function γ($s, $x)
    {
        return self::lowerIncompleteGamma($s, $x);
    }

    /**
     * Regularized incomplete beta function
     *
     * https://en.wikipedia.org/wiki/Beta_function#Incomplete_beta_function
     * See http://www.dtic.mil/dtic/tr/fulltext/u2/642495.pdf
     *
     * This function is valid for $a and $b values that are multiples of 1/2.
     * In other words, for half integers.
     *
     * @param  $x 0 ≦ x ≦ 1
     * @param  $a > 0
     * @param  $b > 0
     *
     * @return number
     */
    public static function regularizedIncompleteBeta($x, $a, $b)
    {
        if ($a <= 0 || $b <= 0) {
            throw new \Exception('a and b must be > 0');
        }

        if ($x == 1) {
            return self::beta($a, $b);
        }

        $π = \M_PI;

        // Equation 50 from paper
        if (is_int($a)) {
          $sum = 0;
          for ($i=1;$i<=$a;$i++){
            $sum += $x ** ($i-1) * self::gamma($b + $i - 1) / self::gamma($b) / self::gamma($i);
          }
          return 1 - (1 - $x) ** $b * $sum;
        }
        
        if ($b == .5) {
            // Equation 61 from paper
            if ($a == .5){	
                return 2 / $π * atan(sqrt($x / (1 - $x)));
            }

            //Equation 60a from paper
            $k   = $a + .5;
            $sum = 0;
            for ($i = 1; $i <= $k - 1; $i++) {
                $sum += $x**($i - 1) * self::gamma($i) / self::gamma($i + .5) / self::gamma(.5);
            }
            return self::regularizedIncompleteBeta($x, .5, .5) - sqrt($x - $x * $x) * $sum;
        }
        else {
            // Equation 59 from paper
            $sum = 0;
            $j   = $b + .5;
            for ($i = 1; $i <= $j - 1; $i++) {
                $sum += self::gamma($a + $i - .5) / self::gamma($a) / self::gamma($i + .5) * (1 - $x)**($i - 1);
            }
            return self::regularizedIncompleteBeta($x, $a, .5) + sqrt(1 - $x) * $x**$a * $sum;
        }
    }
=======
    /****************************************************************************
   * Lower Incomplete Gamma Function
   *
   * https://en.wikipedia.org/wiki/Incomplete_gamma_function#Lower_incomplete_Gamma_function
   *
   * This function is exact for all integer multiples of .5 using the recurrance relation:
   *                   γ⟮s+1,x⟯= s*γ⟮s,x⟯-xˢ*eˣ
   *
   * The function can be evaluated at other points using the series:
   *              zˢ     /         x          x²             x³            \
   * γ(s,x) =  -------- |    1 + ----- + ---------- + --------------- + ... |
   *            s * eˣ   \        s+1    (s+1)(s+2)   (s+1)(s+2)(s+3)      /
   */
    public static function lowerIncompleteGamma($s, $x)
    {
        if ($s == 1) {
            return 1 - exp(-1 * $x);
        }
        if ($s == .5) {
            $√π = sqrt(\M_PI);
            $√x = sqrt($x);
            return $√π * RandomVariable::erf($√x);
        }
        if (round($s * 2, 0) == $s * 2) {
            return ($s - 1) * self::lowerIncompleteGamma($s - 1, $x) - $x ** ($s - 1) * exp(-1 * $x);
        }
        $tol = .000000000001;
        $xˢ∕s∕eˣ = $x ** $s / exp($x) / $s;
        $sum = 1;
        $fractions = [];
        $element = 1 + $tol;
        while ($element > $tol) {
            $fractions[] = $x / ++$s;
            $element = array_product($fractions);
            $sum += $element;
        }
        return $xˢ∕s∕eˣ * $sum;
    }
  
    /***************
   * Regularized Incomplete Beta Function
   *
   * This function is exact for $a and $b values that are integer multiples
   * of 1/2.
   *
   * https://en.wikipedia.org/wiki/Beta_function#Incomplete_beta_function
   * See http://www.dtic.mil/dtic/tr/fulltext/u2/642495.pdf
   *
   * For other values, we use a continuous fraction
   * www.boost.org/doc/libs/1_35_0/libs/math/doc/sf_and_dist/html/math_toolkit/special/sf_beta/ibeta_function.html
   * The accuracy of the continuous fraction might be good enough to replace the 'exact' values, and simplify the code. 
   */
    public static function regularizedIncompleteBeta($x, $a, $b)
    {
        if ($x == 1) {
            return self::beta($a, $b);
        }
        $π = \M_PI;
        // If $a and $b are integer multiples of .5 we can caculate exact.
        if (($a * 2) == round($a * 2) && ($b * 2) == round($b * 2)) {
            if (is_int($a)) {
                //Equation 50 from paper
                $sum = 0;
                for ($i=1; $i<=$a; $i++) {
                    $sum += $x ** ($i-1) * self::gamma($b + $i - 1) / self::gamma($b) / self::gamma($i);
                }
                return 1 - (1 - $x) ** $b * $sum;
            } elseif ($b == .5) {
                if ($a == .5) {
                    //Equation 61 from paper
                    return 2 / $π * atan(sqrt($x / (1 - $x)));
                }
                //Equation 60a from paper
                $k = $a + .5;
                $sum = 0;
                for ($i=1; $i<=$k-1; $i++) {
                    $sum += $x ** ($i - 1) * self::gamma($i) / self::gamma($i + .5) / self::gamma(.5);
                }
                return self::regularizedIncompleteBeta($x, .5, .5) - sqrt($x - $x * $x) * $sum;
            } else {
                //Equation 59 from paper
                $sum = 0;
                $j = $b + .5;
                for ($i=1; $i<=$j-1; $i++) {
                    $sum += self::gamma($a + $i - .5) / self::gamma($a) / self::gamma($i + .5) * (1 - $x) ** ($i - 1);
                }
                return self::regularizedIncompleteBeta($x, $a, .5) + sqrt(1 - $x) * $x ** $a * $sum;
            }
        }
        if ($a > 1 && $b > 1) {
            // Tolerance on evaluating the continued fraction.
            $tol = .0000000000000000001;
            $dif = $tol + 1; // Initialize
            $m = 0; // Counter
            $constant = $x ** $a * (1 - $x) ** $b / self::beta($a, $b);
            $α_array = [];
            $β_array = [];
            do {
                if ($m == 0) {
                    $α = 1;
                } else {
                    $α = ($a + $m - 1) * ($a + $b + $m - 1) * $m * ($b - $m) * $x ** 2 / ($a + 2 * $m - 1) ** 2;
                }
                $β₁ = $m + $m * ($b - $m) * $x / ($a + 2 * $m - 1);
                $β₂ = ($a + $m) * ($a - ($a + $b) * $x + 1 + $m * (2 - $x)) / ($a + 2 * $m + 1);
                $β = $β₁ + $β₂;
                $α_array[] = $α;
                $β_array[] = $β;
                $fraction = 1;
                $fraction_array = [];
                $count = count($β_array);
                // There's probably a more efficient algorithn to do a continuous fraction.
                // I am calculating α and β at m=0, and then at m=1, and bulding the continuous
                // fraction up in the $fraction_array, such that when the array hits element 0,
                // it has included all the α and β in their respective arrays. Then I is evaluated.
                // If I has changed less than the tolerance, return the value. Otherwise add another
                // α and β, recaculate the fraction_array, and retest I.
                for ($i=$count-1; $i>=0; $i--) {
                    if ($i == $count - 1) {
                        $fraction_array[$i] = $α_array[$i] / $β_array[$i];
                    } else {
                        $fraction_array[$i] = $α_array[$i] / ($β_array[$i]+ $fraction_array[$i+1]);
                    }
                }
                $I_new = $constant * $fraction_array[0];
                if ($m > 0) {
                    $dif = abs($I - $I_new);
                }
                $I = $I_new;
                $m++;
            } while ($dif > $tol);
            echo count($fraction_array) . "\n";
            return $I;
        } else {
            if ($a <= 1) {
                // We shift a up by one, to the region that the continuous fraction works best.
                $offset = $x ** $a * (1 - $x) ** $b / $a / self::beta($a, $b);
                return self::regularizedIncompleteBeta($x, $a + 1, $b) + $offset;
            } else { //$b <= 1
                // We shift a up by one, to the region that the continuous fraction works best.
                $offset = $x ** $a * (1 - $x) ** $b / $b / self::beta($a, $b);
                return self::regularizedIncompleteBeta($x, $a, $b + 1) - $offset;
            }
        }
    }

>>>>>>> 2a8888e1
}<|MERGE_RESOLUTION|>--- conflicted
+++ resolved
@@ -320,7 +320,6 @@
         return 1 / (1 + $ℯ⁻ᵗ);
     }
     
-<<<<<<< HEAD
     /**
      * Error function (Gauss error function)
      * https://en.wikipedia.org/wiki/Error_function
@@ -465,9 +464,14 @@
      * https://en.wikipedia.org/wiki/Beta_function#Incomplete_beta_function
      * See http://www.dtic.mil/dtic/tr/fulltext/u2/642495.pdf
      *
-     * This function is valid for $a and $b values that are multiples of 1/2.
+     * This function is exact for $a and $b values that are multiples of 1/2.
      * In other words, for half integers.
      *
+     * For other values, we use a continuous fraction.
+     * http://www.boost.org/doc/libs/1_35_0/libs/math/doc/sf_and_dist/html/math_toolkit/special/sf_beta/ibeta_function.html
+     * The accuracy of the continuous fraction might be good enough to replace
+     * the 'exact' values, and simplify the code.
+     * 
      * @param  $x 0 ≦ x ≦ 1
      * @param  $a > 0
      * @param  $b > 0
@@ -476,104 +480,10 @@
      */
     public static function regularizedIncompleteBeta($x, $a, $b)
     {
-        if ($a <= 0 || $b <= 0) {
+       if ($a <= 0 || $b <= 0) {
             throw new \Exception('a and b must be > 0');
         }
 
-        if ($x == 1) {
-            return self::beta($a, $b);
-        }
-
-        $π = \M_PI;
-
-        // Equation 50 from paper
-        if (is_int($a)) {
-          $sum = 0;
-          for ($i=1;$i<=$a;$i++){
-            $sum += $x ** ($i-1) * self::gamma($b + $i - 1) / self::gamma($b) / self::gamma($i);
-          }
-          return 1 - (1 - $x) ** $b * $sum;
-        }
-        
-        if ($b == .5) {
-            // Equation 61 from paper
-            if ($a == .5){	
-                return 2 / $π * atan(sqrt($x / (1 - $x)));
-            }
-
-            //Equation 60a from paper
-            $k   = $a + .5;
-            $sum = 0;
-            for ($i = 1; $i <= $k - 1; $i++) {
-                $sum += $x**($i - 1) * self::gamma($i) / self::gamma($i + .5) / self::gamma(.5);
-            }
-            return self::regularizedIncompleteBeta($x, .5, .5) - sqrt($x - $x * $x) * $sum;
-        }
-        else {
-            // Equation 59 from paper
-            $sum = 0;
-            $j   = $b + .5;
-            for ($i = 1; $i <= $j - 1; $i++) {
-                $sum += self::gamma($a + $i - .5) / self::gamma($a) / self::gamma($i + .5) * (1 - $x)**($i - 1);
-            }
-            return self::regularizedIncompleteBeta($x, $a, .5) + sqrt(1 - $x) * $x**$a * $sum;
-        }
-    }
-=======
-    /****************************************************************************
-   * Lower Incomplete Gamma Function
-   *
-   * https://en.wikipedia.org/wiki/Incomplete_gamma_function#Lower_incomplete_Gamma_function
-   *
-   * This function is exact for all integer multiples of .5 using the recurrance relation:
-   *                   γ⟮s+1,x⟯= s*γ⟮s,x⟯-xˢ*eˣ
-   *
-   * The function can be evaluated at other points using the series:
-   *              zˢ     /         x          x²             x³            \
-   * γ(s,x) =  -------- |    1 + ----- + ---------- + --------------- + ... |
-   *            s * eˣ   \        s+1    (s+1)(s+2)   (s+1)(s+2)(s+3)      /
-   */
-    public static function lowerIncompleteGamma($s, $x)
-    {
-        if ($s == 1) {
-            return 1 - exp(-1 * $x);
-        }
-        if ($s == .5) {
-            $√π = sqrt(\M_PI);
-            $√x = sqrt($x);
-            return $√π * RandomVariable::erf($√x);
-        }
-        if (round($s * 2, 0) == $s * 2) {
-            return ($s - 1) * self::lowerIncompleteGamma($s - 1, $x) - $x ** ($s - 1) * exp(-1 * $x);
-        }
-        $tol = .000000000001;
-        $xˢ∕s∕eˣ = $x ** $s / exp($x) / $s;
-        $sum = 1;
-        $fractions = [];
-        $element = 1 + $tol;
-        while ($element > $tol) {
-            $fractions[] = $x / ++$s;
-            $element = array_product($fractions);
-            $sum += $element;
-        }
-        return $xˢ∕s∕eˣ * $sum;
-    }
-  
-    /***************
-   * Regularized Incomplete Beta Function
-   *
-   * This function is exact for $a and $b values that are integer multiples
-   * of 1/2.
-   *
-   * https://en.wikipedia.org/wiki/Beta_function#Incomplete_beta_function
-   * See http://www.dtic.mil/dtic/tr/fulltext/u2/642495.pdf
-   *
-   * For other values, we use a continuous fraction
-   * www.boost.org/doc/libs/1_35_0/libs/math/doc/sf_and_dist/html/math_toolkit/special/sf_beta/ibeta_function.html
-   * The accuracy of the continuous fraction might be good enough to replace the 'exact' values, and simplify the code. 
-   */
-    public static function regularizedIncompleteBeta($x, $a, $b)
-    {
         if ($x == 1) {
             return self::beta($a, $b);
         }
@@ -665,6 +575,4 @@
             }
         }
     }
-
->>>>>>> 2a8888e1
 }