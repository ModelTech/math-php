--- conflicted
+++ resolved
@@ -135,28 +135,6 @@
         ];
     }
 
-<<<<<<< HEAD
-    public function testDifferentiation()
-    {
-        // p(x)  = x² + 2x + 3
-        // p'(x) = 2x + 2
-
-        $polynomial = new Polynomial([1, 2, 3]);
-        $expected   = new Polynomial([2, 2]);
-        $actual     = $polynomial->differentiate();
-        $this->assertEquals($expected, $actual);
-    }
-
-    public function testIntegration()
-    {
-        // p(x)  = x² + 2x + 3
-        // p'(x) = (1/3)x³ + x² + 3x
-
-        $polynomial = new Polynomial([1, 2, 3]);
-        $expected = new Polynomial([1/3, 1, 3, 0]);
-        $actual = $polynomial->integrate();
-        $this->assertEquals($expected, $actual);
-=======
     /**
      * @dataProvider dataProviderForDifferentiate
      */
@@ -221,7 +199,6 @@
                 [1/2, 0, 0], // ∫f(x) = (1/2)²
             ],
         ];
->>>>>>> 96650e7a
     }
 
     public function testFundamentalTheoremOfCalculus()
